// Copyright 2020 PingCAP, Inc. Licensed under Apache-2.0.

package task

import (
	"cmp"
	"context"
	"fmt"
	"os"
	"slices"
	"strings"
	"sync/atomic"
	"time"

	"github.com/docker/go-units"
	"github.com/google/uuid"
	"github.com/opentracing/opentracing-go"
	"github.com/pingcap/errors"
	"github.com/pingcap/failpoint"
	backuppb "github.com/pingcap/kvproto/pkg/brpb"
	"github.com/pingcap/kvproto/pkg/encryptionpb"
	"github.com/pingcap/log"
	"github.com/pingcap/tidb/br/pkg/checkpoint"
	pconfig "github.com/pingcap/tidb/br/pkg/config"
	"github.com/pingcap/tidb/br/pkg/conn"
	connutil "github.com/pingcap/tidb/br/pkg/conn/util"
	berrors "github.com/pingcap/tidb/br/pkg/errors"
	"github.com/pingcap/tidb/br/pkg/glue"
	"github.com/pingcap/tidb/br/pkg/httputil"
	"github.com/pingcap/tidb/br/pkg/logutil"
	"github.com/pingcap/tidb/br/pkg/metautil"
	"github.com/pingcap/tidb/br/pkg/pdutil"
	"github.com/pingcap/tidb/br/pkg/restore"
	snapclient "github.com/pingcap/tidb/br/pkg/restore/snap_client"
	"github.com/pingcap/tidb/br/pkg/restore/tiflashrec"
	"github.com/pingcap/tidb/br/pkg/stream"
	"github.com/pingcap/tidb/br/pkg/summary"
	"github.com/pingcap/tidb/br/pkg/utils"
	"github.com/pingcap/tidb/br/pkg/version"
	"github.com/pingcap/tidb/pkg/config"
	"github.com/pingcap/tidb/pkg/ddl"
	"github.com/pingcap/tidb/pkg/domain"
	"github.com/pingcap/tidb/pkg/infoschema"
	"github.com/pingcap/tidb/pkg/kv"
	"github.com/pingcap/tidb/pkg/meta/model"
	"github.com/pingcap/tidb/pkg/metrics"
	"github.com/pingcap/tidb/pkg/parser/ast"
	"github.com/pingcap/tidb/pkg/util"
	"github.com/pingcap/tidb/pkg/util/collate"
	"github.com/pingcap/tidb/pkg/util/engine"
	"github.com/spf13/cobra"
	"github.com/spf13/pflag"
	"github.com/tikv/client-go/v2/tikv"
	pd "github.com/tikv/pd/client"
	"github.com/tikv/pd/client/http"
	clientv3 "go.etcd.io/etcd/client/v3"
	"go.uber.org/zap"
)

const (
	flagOnline                   = "online"
	flagNoSchema                 = "no-schema"
	flagLoadStats                = "load-stats"
	flagGranularity              = "granularity"
	flagConcurrencyPerStore      = "tikv-max-restore-concurrency"
	flagAllowPITRFromIncremental = "allow-pitr-from-incremental"

	// FlagMergeRegionSizeBytes is the flag name of merge small regions by size
	FlagMergeRegionSizeBytes = "merge-region-size-bytes"
	// FlagMergeRegionKeyCount is the flag name of merge small regions by key count
	FlagMergeRegionKeyCount = "merge-region-key-count"
	// FlagPDConcurrency controls concurrency pd-relative operations like split & scatter.
	FlagPDConcurrency = "pd-concurrency"
	// FlagStatsConcurrency controls concurrency to restore statistic.
	FlagStatsConcurrency = "stats-concurrency"
	// FlagBatchFlushInterval controls after how long the restore batch would be auto sended.
	FlagBatchFlushInterval = "batch-flush-interval"
	// FlagDdlBatchSize controls batch ddl size to create a batch of tables
	FlagDdlBatchSize = "ddl-batch-size"
	// FlagWithPlacementPolicy corresponds to tidb config with-tidb-placement-mode
	// current only support STRICT or IGNORE, the default is STRICT according to tidb.
	FlagWithPlacementPolicy = "with-tidb-placement-mode"
	// FlagKeyspaceName corresponds to tidb config keyspace-name
	FlagKeyspaceName = "keyspace-name"

	// flagCheckpointStorage use
	flagCheckpointStorage = "checkpoint-storage"

	// FlagWaitTiFlashReady represents whether wait tiflash replica ready after table restored and checksumed.
	FlagWaitTiFlashReady = "wait-tiflash-ready"

	// FlagStreamStartTS and FlagStreamRestoreTS is used for log restore timestamp range.
	FlagStreamStartTS   = "start-ts"
	FlagStreamRestoreTS = "restored-ts"
	// FlagStreamFullBackupStorage is used for log restore, represents the full backup storage.
	FlagStreamFullBackupStorage = "full-backup-storage"
	// FlagPiTRBatchCount and FlagPiTRBatchSize are used for restore log with batch method.
	FlagPiTRBatchCount  = "pitr-batch-count"
	FlagPiTRBatchSize   = "pitr-batch-size"
	FlagPiTRConcurrency = "pitr-concurrency"

	FlagResetSysUsers = "reset-sys-users"

	defaultPiTRBatchCount     = 8
	defaultPiTRBatchSize      = 16 * 1024 * 1024
	defaultRestoreConcurrency = 128
	defaultPiTRConcurrency    = 16
	defaultPDConcurrency      = 1
	defaultStatsConcurrency   = 12
	defaultBatchFlushInterval = 16 * time.Second
	defaultFlagDdlBatchSize   = 128
)

const (
	FullRestoreCmd  = "Full Restore"
	DBRestoreCmd    = "DataBase Restore"
	TableRestoreCmd = "Table Restore"
	PointRestoreCmd = "Point Restore"
	RawRestoreCmd   = "Raw Restore"
	TxnRestoreCmd   = "Txn Restore"
)

// RestoreCommonConfig is the common configuration for all BR restore tasks.
type RestoreCommonConfig struct {
	Online              bool                     `json:"online" toml:"online"`
	Granularity         string                   `json:"granularity" toml:"granularity"`
	ConcurrencyPerStore pconfig.ConfigTerm[uint] `json:"tikv-max-restore-concurrency" toml:"tikv-max-restore-concurrency"`

	// MergeSmallRegionSizeBytes is the threshold of merging small regions (Default 96MB, region split size).
	// MergeSmallRegionKeyCount is the threshold of merging smalle regions (Default 960_000, region split key count).
	// See https://github.com/tikv/tikv/blob/v4.0.8/components/raftstore/src/coprocessor/config.rs#L35-L38
	MergeSmallRegionSizeBytes pconfig.ConfigTerm[uint64] `json:"merge-region-size-bytes" toml:"merge-region-size-bytes"`
	MergeSmallRegionKeyCount  pconfig.ConfigTerm[uint64] `json:"merge-region-key-count" toml:"merge-region-key-count"`

	// determines whether enable restore sys table on default, see fullClusterRestore in restore/client.go
	WithSysTable bool `json:"with-sys-table" toml:"with-sys-table"`

	ResetSysUsers []string `json:"reset-sys-users" toml:"reset-sys-users"`
}

// adjust adjusts the abnormal config value in the current config.
// useful when not starting BR from CLI (e.g. from BRIE in SQL).
func (cfg *RestoreCommonConfig) adjust() {
	if !cfg.MergeSmallRegionKeyCount.Modified {
		cfg.MergeSmallRegionKeyCount.Value = conn.DefaultMergeRegionKeyCount
	}
	if !cfg.MergeSmallRegionSizeBytes.Modified {
		cfg.MergeSmallRegionSizeBytes.Value = conn.DefaultMergeRegionSizeBytes
	}
	if len(cfg.Granularity) == 0 {
		cfg.Granularity = string(restore.CoarseGrained)
	}
	if !cfg.ConcurrencyPerStore.Modified {
		cfg.ConcurrencyPerStore.Value = conn.DefaultImportNumGoroutines
	}
}

// DefineRestoreCommonFlags defines common flags for the restore command.
func DefineRestoreCommonFlags(flags *pflag.FlagSet) {
	// TODO remove experimental tag if it's stable
	flags.Bool(flagOnline, false, "(experimental) Whether online when restore")
	flags.String(flagGranularity, string(restore.CoarseGrained), "(deprecated) Whether split & scatter regions using fine-grained way during restore")
	flags.Uint(flagConcurrencyPerStore, 128, "The size of thread pool on each store that executes tasks")
	flags.Uint32(flagConcurrency, 128, "(deprecated) The size of thread pool on BR that executes tasks, "+
		"where each task restores one SST file to TiKV")
	flags.Uint64(FlagMergeRegionSizeBytes, conn.DefaultMergeRegionSizeBytes,
		"the threshold of merging small regions (Default 96MB, region split size)")
	flags.Uint64(FlagMergeRegionKeyCount, conn.DefaultMergeRegionKeyCount,
		"the threshold of merging small regions (Default 960_000, region split key count)")
	flags.Uint(FlagPDConcurrency, defaultPDConcurrency,
		"(deprecated) concurrency pd-relative operations like split & scatter.")
	flags.Uint(FlagStatsConcurrency, defaultStatsConcurrency,
		"concurrency to restore statistic")
	flags.Duration(FlagBatchFlushInterval, defaultBatchFlushInterval,
		"after how long a restore batch would be auto sent.")
	flags.Uint(FlagDdlBatchSize, defaultFlagDdlBatchSize,
		"batch size for ddl to create a batch of tables once.")
	flags.Bool(flagWithSysTable, true, "whether restore system privilege tables on default setting")
	flags.StringArrayP(FlagResetSysUsers, "", []string{"cloud_admin", "root"}, "whether reset these users after restoration")
	flags.Bool(flagUseFSR, false, "whether enable FSR for AWS snapshots")

	_ = flags.MarkHidden(FlagResetSysUsers)
	_ = flags.MarkHidden(FlagMergeRegionSizeBytes)
	_ = flags.MarkHidden(FlagMergeRegionKeyCount)
	_ = flags.MarkHidden(FlagPDConcurrency)
	_ = flags.MarkHidden(FlagStatsConcurrency)
	_ = flags.MarkHidden(FlagBatchFlushInterval)
	_ = flags.MarkHidden(FlagDdlBatchSize)
	_ = flags.MarkHidden(flagUseFSR)
}

// ParseFromFlags parses the config from the flag set.
func (cfg *RestoreCommonConfig) ParseFromFlags(flags *pflag.FlagSet) error {
	var err error
	cfg.Online, err = flags.GetBool(flagOnline)
	if err != nil {
		return errors.Trace(err)
	}
	cfg.Granularity, err = flags.GetString(flagGranularity)
	if err != nil {
		return errors.Trace(err)
	}
	cfg.ConcurrencyPerStore.Value, err = flags.GetUint(flagConcurrencyPerStore)
	if err != nil {
		return errors.Trace(err)
	}
	cfg.ConcurrencyPerStore.Modified = flags.Changed(flagConcurrencyPerStore)

	cfg.MergeSmallRegionKeyCount.Value, err = flags.GetUint64(FlagMergeRegionKeyCount)
	if err != nil {
		return errors.Trace(err)
	}
	cfg.MergeSmallRegionKeyCount.Modified = flags.Changed(FlagMergeRegionKeyCount)

	cfg.MergeSmallRegionSizeBytes.Value, err = flags.GetUint64(FlagMergeRegionSizeBytes)
	if err != nil {
		return errors.Trace(err)
	}
	cfg.MergeSmallRegionSizeBytes.Modified = flags.Changed(FlagMergeRegionSizeBytes)

	if flags.Lookup(flagWithSysTable) != nil {
		cfg.WithSysTable, err = flags.GetBool(flagWithSysTable)
		if err != nil {
			return errors.Trace(err)
		}
	}
	cfg.ResetSysUsers, err = flags.GetStringArray(FlagResetSysUsers)
	if err != nil {
		return errors.Trace(err)
	}
	return errors.Trace(err)
}

// RestoreConfig is the configuration specific for restore tasks.
type RestoreConfig struct {
	Config
	RestoreCommonConfig

	NoSchema           bool          `json:"no-schema" toml:"no-schema"`
	LoadStats          bool          `json:"load-stats" toml:"load-stats"`
	PDConcurrency      uint          `json:"pd-concurrency" toml:"pd-concurrency"`
	StatsConcurrency   uint          `json:"stats-concurrency" toml:"stats-concurrency"`
	BatchFlushInterval time.Duration `json:"batch-flush-interval" toml:"batch-flush-interval"`
	// DdlBatchSize use to define the size of batch ddl to create tables
	DdlBatchSize uint `json:"ddl-batch-size" toml:"ddl-batch-size"`

	WithPlacementPolicy string `json:"with-tidb-placement-mode" toml:"with-tidb-placement-mode"`

	// FullBackupStorage is used to  run `restore full` before `restore log`.
	// if it is empty, directly take restoring log justly.
	FullBackupStorage string `json:"full-backup-storage" toml:"full-backup-storage"`

	// AllowPITRFromIncremental indicates whether this restore should enter a compatibility mode for incremental restore.
	// In this restore mode, the restore will not perform timestamp rewrite on the incremental data.
	AllowPITRFromIncremental bool `json:"allow-pitr-from-incremental" toml:"allow-pitr-from-incremental"`

	// [startTs, RestoreTS] is used to `restore log` from StartTS to RestoreTS.
	StartTS uint64 `json:"start-ts" toml:"start-ts"`
	// if not specified system will restore to the max TS available
	RestoreTS       uint64                      `json:"restore-ts" toml:"restore-ts"`
	tiflashRecorder *tiflashrec.TiFlashRecorder `json:"-" toml:"-"`
	PitrBatchCount  uint32                      `json:"pitr-batch-count" toml:"pitr-batch-count"`
	PitrBatchSize   uint32                      `json:"pitr-batch-size" toml:"pitr-batch-size"`
	PitrConcurrency uint32                      `json:"-" toml:"-"`

	UseCheckpoint                 bool                            `json:"use-checkpoint" toml:"use-checkpoint"`
	CheckpointStorage             string                          `json:"checkpoint-storage" toml:"checkpoint-storage"`
	upstreamClusterID             uint64                          `json:"-" toml:"-"`
	snapshotCheckpointMetaManager checkpoint.SnapshotMetaManagerT `json:"-" toml:"-"`
	logCheckpointMetaManager      checkpoint.LogMetaManagerT      `json:"-" toml:"-"`
	sstCheckpointMetaManager      checkpoint.SnapshotMetaManagerT `json:"-" toml:"-"`

	WaitTiflashReady bool `json:"wait-tiflash-ready" toml:"wait-tiflash-ready"`

	// for ebs-based restore
	FullBackupType      FullBackupType        `json:"full-backup-type" toml:"full-backup-type"`
	Prepare             bool                  `json:"prepare" toml:"prepare"`
	OutputFile          string                `json:"output-file" toml:"output-file"`
	SkipAWS             bool                  `json:"skip-aws" toml:"skip-aws"`
	CloudAPIConcurrency uint                  `json:"cloud-api-concurrency" toml:"cloud-api-concurrency"`
	VolumeType          pconfig.EBSVolumeType `json:"volume-type" toml:"volume-type"`
	VolumeIOPS          int64                 `json:"volume-iops" toml:"volume-iops"`
	VolumeThroughput    int64                 `json:"volume-throughput" toml:"volume-throughput"`
	VolumeEncrypted     bool                  `json:"volume-encrypted" toml:"volume-encrypted"`
	ProgressFile        string                `json:"progress-file" toml:"progress-file"`
	TargetAZ            string                `json:"target-az" toml:"target-az"`
	UseFSR              bool                  `json:"use-fsr" toml:"use-fsr"`
}

func (cfg *RestoreConfig) LocalEncryptionEnabled() bool {
	return cfg.CipherInfo.CipherType != encryptionpb.EncryptionMethod_PLAINTEXT
}

// DefineRestoreFlags defines common flags for the restore tidb command.
func DefineRestoreFlags(flags *pflag.FlagSet) {
	flags.Bool(flagNoSchema, false, "skip creating schemas and tables, reuse existing empty ones")
	flags.Bool(flagLoadStats, true, "Run load stats at end of snapshot restore task")
	// Do not expose this flag
	_ = flags.MarkHidden(flagNoSchema)
	flags.String(FlagWithPlacementPolicy, "STRICT", "correspond to tidb global/session variable with-tidb-placement-mode")
	flags.String(FlagKeyspaceName, "", "correspond to tidb config keyspace-name")

	flags.Bool(flagUseCheckpoint, true, "use checkpoint mode")
	_ = flags.MarkHidden(flagUseCheckpoint)

	flags.String(flagCheckpointStorage, "", "specify the external storage url where checkpoint data is saved, eg, s3://bucket/path/prefix")

	flags.Bool(FlagWaitTiFlashReady, false, "whether wait tiflash replica ready if tiflash exists")
	flags.Bool(flagAllowPITRFromIncremental, true, "whether make incremental restore compatible with later log restore"+
		" default is true, the incremental restore will not perform rewrite on the incremental data"+
		" meanwhile the incremental restore will not allow to restore 3 backfilled type ddl jobs,"+
		" these ddl jobs are Add index, Modify column and Reorganize partition")

	DefineRestoreCommonFlags(flags)
}

// DefineStreamRestoreFlags defines for the restore log command.
func DefineStreamRestoreFlags(command *cobra.Command) {
	command.Flags().String(FlagStreamStartTS, "", "the start timestamp which log restore from.\n"+
		"support TSO or datetime, e.g. '400036290571534337' or '2018-05-11 01:42:23+0800'")
	command.Flags().String(FlagStreamRestoreTS, "", "the point of restore, used for log restore.\n"+
		"support TSO or datetime, e.g. '400036290571534337' or '2018-05-11 01:42:23+0800'")
	command.Flags().String(FlagStreamFullBackupStorage, "", "specify the backup full storage. "+
		"fill it if want restore full backup before restore log.")
	command.Flags().Uint32(FlagPiTRBatchCount, defaultPiTRBatchCount, "specify the batch count to restore log.")
	command.Flags().Uint32(FlagPiTRBatchSize, defaultPiTRBatchSize, "specify the batch size to retore log.")
	command.Flags().Uint32(FlagPiTRConcurrency, defaultPiTRConcurrency, "specify the concurrency to restore log.")
}

// ParseStreamRestoreFlags parses the `restore stream` flags from the flag set.
func (cfg *RestoreConfig) ParseStreamRestoreFlags(flags *pflag.FlagSet) error {
	tsString, err := flags.GetString(FlagStreamStartTS)
	if err != nil {
		return errors.Trace(err)
	}
	if cfg.StartTS, err = ParseTSString(tsString, true); err != nil {
		return errors.Trace(err)
	}
	tsString, err = flags.GetString(FlagStreamRestoreTS)
	if err != nil {
		return errors.Trace(err)
	}
	if cfg.RestoreTS, err = ParseTSString(tsString, true); err != nil {
		return errors.Trace(err)
	}

	if cfg.FullBackupStorage, err = flags.GetString(FlagStreamFullBackupStorage); err != nil {
		return errors.Trace(err)
	}

	if cfg.StartTS > 0 && len(cfg.FullBackupStorage) > 0 {
		return errors.Annotatef(berrors.ErrInvalidArgument, "%v and %v are mutually exclusive",
			FlagStreamStartTS, FlagStreamFullBackupStorage)
	}

	if cfg.PitrBatchCount, err = flags.GetUint32(FlagPiTRBatchCount); err != nil {
		return errors.Trace(err)
	}
	if cfg.PitrBatchSize, err = flags.GetUint32(FlagPiTRBatchSize); err != nil {
		return errors.Trace(err)
	}
	if cfg.PitrConcurrency, err = flags.GetUint32(FlagPiTRConcurrency); err != nil {
		return errors.Trace(err)
	}
	return nil
}

// ParseFromFlags parses the restore-related flags from the flag set.
func (cfg *RestoreConfig) ParseFromFlags(flags *pflag.FlagSet, skipCommonConfig bool) error {
	var err error
	cfg.NoSchema, err = flags.GetBool(flagNoSchema)
	if err != nil {
		return errors.Trace(err)
	}
	cfg.LoadStats, err = flags.GetBool(flagLoadStats)
	if err != nil {
		return errors.Trace(err)
	}

	// parse common config if needed
	if !skipCommonConfig {
		err = cfg.Config.ParseFromFlags(flags)
		if err != nil {
			return errors.Trace(err)
		}
	}

	err = cfg.RestoreCommonConfig.ParseFromFlags(flags)
	if err != nil {
		return errors.Trace(err)
	}
	cfg.Concurrency, err = flags.GetUint32(flagConcurrency)
	if err != nil {
		return errors.Trace(err)
	}
	if cfg.Config.Concurrency == 0 {
		cfg.Config.Concurrency = defaultRestoreConcurrency
	}
	cfg.PDConcurrency, err = flags.GetUint(FlagPDConcurrency)
	if err != nil {
		return errors.Annotatef(err, "failed to get flag %s", FlagPDConcurrency)
	}
	cfg.StatsConcurrency, err = flags.GetUint(FlagStatsConcurrency)
	if err != nil {
		return errors.Annotatef(err, "failed to get flag %s", FlagStatsConcurrency)
	}
	cfg.BatchFlushInterval, err = flags.GetDuration(FlagBatchFlushInterval)
	if err != nil {
		return errors.Annotatef(err, "failed to get flag %s", FlagBatchFlushInterval)
	}

	cfg.DdlBatchSize, err = flags.GetUint(FlagDdlBatchSize)
	if err != nil {
		return errors.Annotatef(err, "failed to get flag %s", FlagDdlBatchSize)
	}
	cfg.WithPlacementPolicy, err = flags.GetString(FlagWithPlacementPolicy)
	if err != nil {
		return errors.Annotatef(err, "failed to get flag %s", FlagWithPlacementPolicy)
	}
	cfg.KeyspaceName, err = flags.GetString(FlagKeyspaceName)
	if err != nil {
		return errors.Annotatef(err, "failed to get flag %s", FlagKeyspaceName)
	}
	cfg.UseCheckpoint, err = flags.GetBool(flagUseCheckpoint)
	if err != nil {
		return errors.Annotatef(err, "failed to get flag %s", flagUseCheckpoint)
	}
	cfg.CheckpointStorage, err = flags.GetString(flagCheckpointStorage)
	if err != nil {
		return errors.Annotatef(err, "failed to get flag %s", flagCheckpointStorage)
	}
	cfg.WaitTiflashReady, err = flags.GetBool(FlagWaitTiFlashReady)
	if err != nil {
		return errors.Annotatef(err, "failed to get flag %s", FlagWaitTiFlashReady)
	}

	cfg.AllowPITRFromIncremental, err = flags.GetBool(flagAllowPITRFromIncremental)
	if err != nil {
		return errors.Annotatef(err, "failed to get flag %s", flagAllowPITRFromIncremental)
	}

	if flags.Lookup(flagFullBackupType) != nil {
		// for restore full only
		fullBackupType, err := flags.GetString(flagFullBackupType)
		if err != nil {
			return errors.Trace(err)
		}
		if !FullBackupType(fullBackupType).Valid() {
			return errors.New("invalid full backup type")
		}
		cfg.FullBackupType = FullBackupType(fullBackupType)
		cfg.Prepare, err = flags.GetBool(flagPrepare)
		if err != nil {
			return errors.Trace(err)
		}
		cfg.SkipAWS, err = flags.GetBool(flagSkipAWS)
		if err != nil {
			return errors.Trace(err)
		}
		cfg.CloudAPIConcurrency, err = flags.GetUint(flagCloudAPIConcurrency)
		if err != nil {
			return errors.Trace(err)
		}
		cfg.OutputFile, err = flags.GetString(flagOutputMetaFile)
		if err != nil {
			return errors.Trace(err)
		}
		volumeType, err := flags.GetString(flagVolumeType)
		if err != nil {
			return errors.Trace(err)
		}
		cfg.VolumeType = pconfig.EBSVolumeType(volumeType)
		if !cfg.VolumeType.Valid() {
			return errors.New("invalid volume type: " + volumeType)
		}
		if cfg.VolumeIOPS, err = flags.GetInt64(flagVolumeIOPS); err != nil {
			return errors.Trace(err)
		}
		if cfg.VolumeThroughput, err = flags.GetInt64(flagVolumeThroughput); err != nil {
			return errors.Trace(err)
		}
		if cfg.VolumeEncrypted, err = flags.GetBool(flagVolumeEncrypted); err != nil {
			return errors.Trace(err)
		}

		cfg.ProgressFile, err = flags.GetString(flagProgressFile)
		if err != nil {
			return errors.Trace(err)
		}

		cfg.TargetAZ, err = flags.GetString(flagTargetAZ)
		if err != nil {
			return errors.Trace(err)
		}

		cfg.UseFSR, err = flags.GetBool(flagUseFSR)
		if err != nil {
			return errors.Trace(err)
		}

		// iops: gp3 [3,000-16,000]; io1/io2 [100-32,000]
		// throughput: gp3 [125, 1000]; io1/io2 cannot set throughput
		// io1 and io2 volumes support up to 64,000 IOPS only on Instances built on the Nitro System.
		// Other instance families support performance up to 32,000 IOPS.
		// https://docs.aws.amazon.com/AWSEC2/latest/APIReference/API_CreateVolume.html
		// todo: check lower/upper bound
	}

	return nil
}

// Adjust is use for BR(binary) and BR in TiDB.
// When new config was added and not included in parser.
// we should set proper value in this function.
// so that both binary and TiDB will use same default value.
func (cfg *RestoreConfig) Adjust() {
	cfg.Config.adjust()
	cfg.RestoreCommonConfig.adjust()

	if cfg.Config.Concurrency == 0 {
		cfg.Config.Concurrency = defaultRestoreConcurrency
	}
	if cfg.Config.SwitchModeInterval == 0 {
		cfg.Config.SwitchModeInterval = defaultSwitchInterval
	}
	if cfg.PDConcurrency == 0 {
		cfg.PDConcurrency = defaultPDConcurrency
	}
	if cfg.StatsConcurrency == 0 {
		cfg.StatsConcurrency = defaultStatsConcurrency
	}
	if cfg.BatchFlushInterval == 0 {
		cfg.BatchFlushInterval = defaultBatchFlushInterval
	}
	if cfg.DdlBatchSize == 0 {
		cfg.DdlBatchSize = defaultFlagDdlBatchSize
	}
	if cfg.CloudAPIConcurrency == 0 {
		cfg.CloudAPIConcurrency = defaultCloudAPIConcurrency
	}
}

func (cfg *RestoreConfig) adjustRestoreConfigForStreamRestore() {
	if cfg.PitrConcurrency == 0 {
		cfg.PitrConcurrency = defaultPiTRConcurrency
	}
	if cfg.PitrBatchCount == 0 {
		cfg.PitrBatchCount = defaultPiTRBatchCount
	}
	if cfg.PitrBatchSize == 0 {
		cfg.PitrBatchSize = defaultPiTRBatchSize
	}
	// another goroutine is used to iterate the backup file
	cfg.PitrConcurrency += 1
	log.Info("set restore kv files concurrency", zap.Int("concurrency", int(cfg.PitrConcurrency)))
	if cfg.ConcurrencyPerStore.Value > 0 {
		log.Info("set restore compacted sst files concurrency per store",
			zap.Int("concurrency", int(cfg.ConcurrencyPerStore.Value)))
	}
}

func (cfg *RestoreConfig) newStorageCheckpointMetaManagerPITR(
	ctx context.Context,
	downstreamClusterID uint64,
) error {
	_, checkpointStorage, err := GetStorage(ctx, cfg.CheckpointStorage, &cfg.Config)
	if err != nil {
		return errors.Trace(err)
	}
	if len(cfg.FullBackupStorage) > 0 {
		cfg.snapshotCheckpointMetaManager = checkpoint.NewSnapshotStorageMetaManager(
			checkpointStorage, &cfg.CipherInfo, downstreamClusterID, "snapshot")
	}
	cfg.logCheckpointMetaManager = checkpoint.NewLogStorageMetaManager(
		checkpointStorage, &cfg.CipherInfo, downstreamClusterID, "log")
	cfg.sstCheckpointMetaManager = checkpoint.NewSnapshotStorageMetaManager(
		checkpointStorage, &cfg.CipherInfo, downstreamClusterID, "sst")
	return nil
}

func (cfg *RestoreConfig) newStorageCheckpointMetaManagerSnapshot(
	ctx context.Context,
	downstreamClusterID uint64,
) error {
	if cfg.snapshotCheckpointMetaManager != nil {
		return nil
	}
	_, checkpointStorage, err := GetStorage(ctx, cfg.CheckpointStorage, &cfg.Config)
	if err != nil {
		return errors.Trace(err)
	}
	cfg.snapshotCheckpointMetaManager = checkpoint.NewSnapshotStorageMetaManager(
		checkpointStorage, &cfg.CipherInfo, downstreamClusterID, "snapshot")
	return nil
}

func (cfg *RestoreConfig) newTableCheckpointMetaManagerPITR(g glue.Glue, dom *domain.Domain) (err error) {
	if len(cfg.FullBackupStorage) > 0 {
		if cfg.snapshotCheckpointMetaManager, err = checkpoint.NewSnapshotTableMetaManager(
			g, dom, checkpoint.SnapshotRestoreCheckpointDatabaseName,
		); err != nil {
			return errors.Trace(err)
		}
	}
	if cfg.logCheckpointMetaManager, err = checkpoint.NewLogTableMetaManager(
		g, dom, checkpoint.LogRestoreCheckpointDatabaseName,
	); err != nil {
		return errors.Trace(err)
	}
	if cfg.sstCheckpointMetaManager, err = checkpoint.NewSnapshotTableMetaManager(
		g, dom, checkpoint.CustomSSTRestoreCheckpointDatabaseName,
	); err != nil {
		return errors.Trace(err)
	}
	return nil
}

func (cfg *RestoreConfig) newTableCheckpointMetaManagerSnapshot(g glue.Glue, dom *domain.Domain) (err error) {
	if cfg.snapshotCheckpointMetaManager != nil {
		return nil
	}
	if cfg.snapshotCheckpointMetaManager, err = checkpoint.NewSnapshotTableMetaManager(
		g, dom, checkpoint.SnapshotRestoreCheckpointDatabaseName,
	); err != nil {
		return errors.Trace(err)
	}
	return nil
}

func (cfg *RestoreConfig) CloseCheckpointMetaManager() {
	if cfg.logCheckpointMetaManager != nil {
		cfg.logCheckpointMetaManager.Close()
	}
	if cfg.snapshotCheckpointMetaManager != nil {
		cfg.snapshotCheckpointMetaManager.Close()
	}
	if cfg.sstCheckpointMetaManager != nil {
		cfg.sstCheckpointMetaManager.Close()
	}
}

func configureRestoreClient(ctx context.Context, client *snapclient.SnapClient, cfg *RestoreConfig) error {
	client.SetRateLimit(cfg.RateLimit)
	client.SetCrypter(&cfg.CipherInfo)
	if cfg.NoSchema {
		client.EnableSkipCreateSQL()
	}
	client.SetBatchDdlSize(cfg.DdlBatchSize)
	client.SetPlacementPolicyMode(cfg.WithPlacementPolicy)
	client.SetWithSysTable(cfg.WithSysTable)
	client.SetRewriteMode(ctx)
	return nil
}

func CheckNewCollationEnable(
	backupNewCollationEnable string,
	g glue.Glue,
	storage kv.Storage,
	CheckRequirements bool,
) (bool, error) {
	se, err := g.CreateSession(storage)
	if err != nil {
		return false, errors.Trace(err)
	}

	newCollationEnable, err := se.GetGlobalVariable(utils.GetTidbNewCollationEnabled())
	if err != nil {
		return false, errors.Trace(err)
	}
	// collate.newCollationEnabled is set to 1 when the collate package is initialized,
	// so we need to modify this value according to the config of the cluster
	// before using the collate package.
	enabled := newCollationEnable == "True"
	// modify collate.newCollationEnabled according to the config of the cluster
	collate.SetNewCollationEnabledForTest(enabled)
	log.Info(fmt.Sprintf("set %s", utils.TidbNewCollationEnabled), zap.Bool("new_collation_enabled", enabled))

	if backupNewCollationEnable == "" {
		if CheckRequirements {
			return enabled, errors.Annotatef(berrors.ErrUnknown,
				"the value '%s' not found in backupmeta. "+
					"you can use \"SELECT VARIABLE_VALUE FROM mysql.tidb WHERE VARIABLE_NAME='%s';\" to manually check the config. "+
					"if you ensure the value '%s' in backup cluster is as same as restore cluster, use --check-requirements=false to skip this check",
				utils.TidbNewCollationEnabled, utils.TidbNewCollationEnabled, utils.TidbNewCollationEnabled)
		}
		log.Warn(fmt.Sprintf("the config '%s' is not in backupmeta", utils.TidbNewCollationEnabled))
		return enabled, nil
	}

	if !strings.EqualFold(backupNewCollationEnable, newCollationEnable) {
		return enabled, errors.Annotatef(berrors.ErrUnknown,
			"the config '%s' not match, upstream:%v, downstream: %v",
			utils.TidbNewCollationEnabled, backupNewCollationEnable, newCollationEnable)
	}

	return enabled, nil
}

// VerifyDBAndTableInBackup is used to check whether the restore dbs or tables have been backup
func VerifyDBAndTableInBackup(schemas []*metautil.Database, cfg *RestoreConfig) error {
	if len(cfg.Schemas) == 0 && len(cfg.Tables) == 0 {
		return nil
	}
	schemasMap := make(map[string]struct{})
	tablesMap := make(map[string]struct{})
	for _, db := range schemas {
		dbName := db.Info.Name.L
		if dbCIStrName, ok := utils.GetSysDBCIStrName(db.Info.Name); utils.IsSysDB(dbCIStrName.O) && ok {
			dbName = dbCIStrName.L
		}
		schemasMap[utils.EncloseName(dbName)] = struct{}{}
		for _, table := range db.Tables {
			if table.Info == nil {
				// we may back up empty database.
				continue
			}
			tablesMap[utils.EncloseDBAndTable(dbName, table.Info.Name.L)] = struct{}{}
		}
	}

	// check on if explicit schema/table filter matches
	restoreSchemas := cfg.Schemas
	restoreTables := cfg.Tables
	for schema := range restoreSchemas {
		schemaLName := strings.ToLower(schema)
		if _, ok := schemasMap[schemaLName]; !ok {
			return errors.Annotatef(berrors.ErrUndefinedRestoreDbOrTable,
				"[database: %v] has not been backup, please ensure you has input a correct database name", schema)
		}
	}
	for table := range restoreTables {
		tableLName := strings.ToLower(table)
		if _, ok := tablesMap[tableLName]; !ok {
			return errors.Annotatef(berrors.ErrUndefinedRestoreDbOrTable,
				"[table: %v] has not been backup, please ensure you has input a correct table name", table)
		}
	}
	return nil
}

func isFullRestore(cmdName string) bool {
	return cmdName == FullRestoreCmd
}

// IsStreamRestore checks the command is `restore point`
func IsStreamRestore(cmdName string) bool {
	return cmdName == PointRestoreCmd
}

func registerTaskToPD(ctx context.Context, etcdCLI *clientv3.Client) (closeF func(context.Context) error, err error) {
	register := utils.NewTaskRegister(etcdCLI, utils.RegisterRestore, fmt.Sprintf("restore-%s", uuid.New()))
	err = register.RegisterTask(ctx)
	return register.Close, errors.Trace(err)
}

func DefaultRestoreConfig(commonConfig Config) RestoreConfig {
	fs := pflag.NewFlagSet("dummy", pflag.ContinueOnError)
	DefineRestoreFlags(fs)
	cfg := RestoreConfig{}
	err := cfg.ParseFromFlags(fs, true)
	if err != nil {
		log.Panic("failed to parse restore flags to config", zap.Error(err))
	}

	cfg.Config = commonConfig
	return cfg
}

func printRestoreMetrics() {
	log.Info("Metric: import_file_seconds", zap.Object("metric", logutil.MarshalHistogram(metrics.RestoreImportFileSeconds)))
	log.Info("Metric: upload_sst_for_pitr_seconds", zap.Object("metric", logutil.MarshalHistogram(metrics.RestoreUploadSSTForPiTRSeconds)))
	log.Info("Metric: upload_sst_meta_for_pitr_seconds", zap.Object("metric", logutil.MarshalHistogram(metrics.RestoreUploadSSTMetaForPiTRSeconds)))
}

// RunRestore starts a restore task inside the current goroutine.
func RunRestore(c context.Context, g glue.Glue, cmdName string, cfg *RestoreConfig) error {
	etcdCLI, err := dialEtcdWithCfg(c, cfg.Config)
	if err != nil {
		return err
	}
	defer func() {
		if err := etcdCLI.Close(); err != nil {
			log.Error("failed to close the etcd client", zap.Error(err))
		}
	}()
	if err := checkConflictingLogBackup(c, cfg, etcdCLI); err != nil {
		return errors.Annotate(err, "failed to check task exists")
	}
	closeF, err := registerTaskToPD(c, etcdCLI)
	if err != nil {
		return errors.Annotate(err, "failed to register task to pd")
	}
	defer func() {
		_ = closeF(c)
	}()

	config.UpdateGlobal(func(conf *config.Config) {
		conf.KeyspaceName = cfg.KeyspaceName
	})

	// TODO: remove version checker from `NewMgr`
	mgr, err := NewMgr(c, g, cfg.PD, cfg.TLS, GetKeepalive(&cfg.Config), cfg.CheckRequirements, true, conn.NormalVersionChecker)
	if err != nil {
		return errors.Trace(err)
	}
	defer mgr.Close()
	defer cfg.CloseCheckpointMetaManager()

	defer printRestoreMetrics()

	var restoreError error
	if IsStreamRestore(cmdName) {
		if err := version.CheckClusterVersion(c, mgr.GetPDClient(), version.CheckVersionForBRPiTR); err != nil {
			return errors.Trace(err)
		}
		restoreError = RunStreamRestore(c, mgr, g, cfg)
	} else {
		if err := version.CheckClusterVersion(c, mgr.GetPDClient(), version.CheckVersionForBR); err != nil {
			return errors.Trace(err)
		}
		snapshotRestoreConfig := SnapshotRestoreConfig{
			RestoreConfig: cfg,
		}
		restoreError = runSnapshotRestore(c, mgr, g, cmdName, &snapshotRestoreConfig)
	}
	if restoreError != nil {
		return errors.Trace(restoreError)
	}
	// Clear the checkpoint data
	if cfg.UseCheckpoint {
		if IsStreamRestore(cmdName) {
			log.Info("start to remove checkpoint data for PITR restore")
			err = cfg.logCheckpointMetaManager.RemoveCheckpointData(c)
			if err != nil {
				log.Warn("failed to remove checkpoint data for log restore", zap.Error(err))
			}
			err = cfg.sstCheckpointMetaManager.RemoveCheckpointData(c)
			if err != nil {
				log.Warn("failed to remove checkpoint data for compacted restore", zap.Error(err))
			}
			err = cfg.snapshotCheckpointMetaManager.RemoveCheckpointData(c)
			if err != nil {
				log.Warn("failed to remove checkpoint data for snapshot restore", zap.Error(err))
			}
		} else {
			err = cfg.snapshotCheckpointMetaManager.RemoveCheckpointData(c)
			if err != nil {
				log.Warn("failed to remove checkpoint data for snapshot restore", zap.Error(err))
			}
		}
		log.Info("all the checkpoint data is removed.")
	}
	return nil
}

type SnapshotRestoreConfig struct {
	*RestoreConfig
	piTRTaskInfo           *PiTRTaskInfo
	logTableHistoryManager *stream.LogBackupTableHistoryManager
}

func runSnapshotRestore(c context.Context, mgr *conn.Mgr, g glue.Glue, cmdName string, cfg *SnapshotRestoreConfig) error {
	cfg.Adjust()
	defer summary.Summary(cmdName)
	ctx, cancel := context.WithCancel(c)
	defer cancel()

	log.Info("starting snapshot restore")
	if span := opentracing.SpanFromContext(ctx); span != nil && span.Tracer() != nil {
		span1 := span.Tracer().StartSpan("task.RunRestore", opentracing.ChildOf(span.Context()))
		defer span1.Finish()
		ctx = opentracing.ContextWithSpan(ctx, span1)
	}

	// reads out information from backup meta file and do requirement checking if needed
	u, s, backupMeta, err := ReadBackupMeta(ctx, metautil.MetaFile, &cfg.Config)
	if err != nil {
		return errors.Trace(err)
	}
	if cfg.CheckRequirements {
		log.Info("Checking incompatible TiCDC changefeeds before restoring.",
			logutil.ShortError(err), zap.Uint64("restore-ts", backupMeta.EndVersion))
		if err := checkIncompatibleChangefeed(ctx, backupMeta.EndVersion, mgr.GetDomain().GetEtcdClient()); err != nil {
			return errors.Trace(err)
		}

		backupVersion := version.NormalizeBackupVersion(backupMeta.ClusterVersion)
		if backupVersion != nil {
			if versionErr := version.CheckClusterVersion(ctx, mgr.GetPDClient(), version.CheckVersionForBackup(backupVersion)); versionErr != nil {
				return errors.Trace(versionErr)
			}
		}
	}
	if _, err = CheckNewCollationEnable(backupMeta.GetNewCollationsEnabled(), g, mgr.GetStorage(), cfg.CheckRequirements); err != nil {
		return errors.Trace(err)
	}

	// build restore client
	// need to retrieve these configs from tikv if not set in command.
	kvConfigs := &pconfig.KVConfig{
		ImportGoroutines:    cfg.ConcurrencyPerStore,
		MergeRegionSize:     cfg.MergeSmallRegionSizeBytes,
		MergeRegionKeyCount: cfg.MergeSmallRegionKeyCount,
	}

	// according to https://github.com/pingcap/tidb/issues/34167.
	// we should get the real config from tikv to adapt the dynamic region.
	httpCli := httputil.NewClient(mgr.GetTLSConfig())
	mgr.ProcessTiKVConfigs(ctx, kvConfigs, httpCli)

	keepaliveCfg := GetKeepalive(&cfg.Config)
	keepaliveCfg.PermitWithoutStream = true
	client := snapclient.NewRestoreClient(mgr.GetPDClient(), mgr.GetPDHTTPClient(), mgr.GetTLSConfig(), keepaliveCfg)
	// set to cfg so that restoreStream can use it.
	cfg.ConcurrencyPerStore = kvConfigs.ImportGoroutines
	// using tikv config to set the concurrency-per-store for client.
	client.SetConcurrencyPerStore(cfg.ConcurrencyPerStore.Value)
	err = configureRestoreClient(ctx, client, cfg.RestoreConfig)
	if err != nil {
		return errors.Trace(err)
	}
	// InitConnections DB connection sessions
	err = client.InitConnections(g, mgr.GetStorage())
	if err != nil {
		return errors.Trace(err)
	}
	defer client.Close()

	metaReader := metautil.NewMetaReader(backupMeta, s, &cfg.CipherInfo)
	if err = client.LoadSchemaIfNeededAndInitClient(ctx, backupMeta, u, metaReader, cfg.LoadStats, nil, nil); err != nil {
		return errors.Trace(err)
	}

	if client.IsRawKvMode() {
		return errors.Annotate(berrors.ErrRestoreModeMismatch, "cannot do transactional restore from raw kv data")
	}
	if client.IsIncremental() {
		// don't support checkpoint for the ddl restore
		log.Info("the incremental snapshot restore doesn't support checkpoint mode, disable checkpoint.")
		cfg.UseCheckpoint = false
	}
	var checkpointFirstRun = true
	if cfg.UseCheckpoint {
		if len(cfg.CheckpointStorage) > 0 {
			clusterID := mgr.PDClient().GetClusterID(ctx)
			if err = cfg.newStorageCheckpointMetaManagerSnapshot(ctx, clusterID); err != nil {
				return errors.Trace(err)
			}
		} else {
			if err = cfg.newTableCheckpointMetaManagerSnapshot(g, mgr.GetDomain()); err != nil {
				return errors.Trace(err)
			}
		}
		// if the checkpoint metadata exists in the checkpoint storage, the restore is not
		// for the first time.
		existsCheckpointMetadata, err := cfg.snapshotCheckpointMetaManager.ExistsCheckpointMetadata(ctx)
		if err != nil {
			return errors.Trace(err)
		}
		checkpointFirstRun = !existsCheckpointMetadata
	}
	if err = VerifyDBAndTableInBackup(client.GetDatabases(), cfg.RestoreConfig); err != nil {
		return err
	}

	// filters out db/table/files using filter
	fileMap, tableMap, dbMap, err := filterRestoreFiles(client, cfg.RestoreConfig)
	if err != nil {
		return errors.Trace(err)
	}
	log.Info("found items to restore after filtering",
		zap.Int("files", len(fileMap)),
		zap.Int("tables", len(tableMap)),
		zap.Int("db", len(dbMap)))

	// only run when this full restore is part of the PiTR
	if cfg.logTableHistoryManager != nil {
		// adjust tables to restore in the snapshot restore phase since it will later be renamed during
		// log restore and will fall into or out of the filter range.
		err = AdjustTablesToRestoreAndCreateTableTracker(
			cfg.logTableHistoryManager,
			cfg.RestoreConfig,
			client.GetDatabaseMap(),
			fileMap,
			tableMap,
			dbMap,
		)
		if err != nil {
			return errors.Trace(err)
		}

		log.Info("adjusted items to restore",
			zap.Int("files", len(fileMap)),
			zap.Int("tables", len(tableMap)),
			zap.Int("db", len(dbMap)))
	}
	files := utils.FlattenValues(fileMap)
	tables := utils.Values(tableMap)
	dbs := utils.Values(dbMap)

	if cfg.CheckRequirements && checkpointFirstRun {
		// after figuring out what files to restore, check if disk has enough space
		if err := checkDiskSpace(ctx, mgr, files, tables); err != nil {
			return errors.Trace(err)
		}
	}

	archiveSize := metautil.ArchiveSize(files)
	g.Record(summary.RestoreDataSize, archiveSize)
	//restore from tidb will fetch a general Size issue https://github.com/pingcap/tidb/issues/27247
	g.Record("Size", archiveSize)
	restoreTS, err := restore.GetTSWithRetry(ctx, mgr.GetPDClient())
	if err != nil {
		return errors.Trace(err)
	}

	// for full + log restore. should check the cluster is empty.
	if client.IsFull() && cfg.piTRTaskInfo != nil && cfg.piTRTaskInfo.FullRestoreCheckErr != nil {
		return cfg.piTRTaskInfo.FullRestoreCheckErr
	}

	if isFullRestore(cmdName) {
		if client.NeedCheckFreshCluster(cfg.ExplicitFilter, checkpointFirstRun) {
			if err = client.CheckTargetClusterFresh(ctx); err != nil {
				return errors.Trace(err)
			}
		}
		// todo: move this check into InitFullClusterRestore, we should move restore config into a separate package
		// to avoid import cycle problem which we won't do it in this pr, then refactor this
		//
		// if it's point restore and reached here, then cmdName=FullRestoreCmd and len(cfg.FullBackupStorage) > 0
		if cfg.WithSysTable {
			client.InitFullClusterRestore(cfg.ExplicitFilter)
		}
	} else if client.IsFull() && checkpointFirstRun && cfg.CheckRequirements {
<<<<<<< HEAD
		if err := checkTableExistence(ctx, mgr, tables, g); err != nil {
=======
		if err := checkTableExistence(ctx, mgr, tables); err != nil {
			canRestoreSchedulers = true
>>>>>>> f8f667ed
			return errors.Trace(err)
		}
	}

	if client.IsFullClusterRestore() && client.HasBackedUpSysDB() {
		if err = snapclient.CheckSysTableCompatibility(mgr.GetDomain(), tables); err != nil {
			return errors.Trace(err)
		}
	}

<<<<<<< HEAD
=======
	// preallocate the table id, because any ddl job or database creation(include checkpoint) also allocates the global ID
	if err = client.AllocTableIDs(ctx, tables); err != nil {
		return errors.Trace(err)
	}

	// reload or register the checkpoint
	var checkpointSetWithTableID map[int64]map[string]struct{}
	if cfg.UseCheckpoint {
		logRestoredTS := uint64(0)
		if cfg.piTRTaskInfo != nil {
			logRestoredTS = cfg.piTRTaskInfo.RestoreTS
		}
		sets, restoreSchedulersConfigFromCheckpoint, err := client.InitCheckpoint(
			ctx, cfg.snapshotCheckpointMetaManager, schedulersConfig, logRestoredTS, checkpointFirstRun)
		if err != nil {
			return errors.Trace(err)
		}
		if restoreSchedulersConfigFromCheckpoint != nil {
			restoreSchedulersFunc = mgr.MakeUndoFunctionByConfig(*restoreSchedulersConfigFromCheckpoint)
		}
		checkpointSetWithTableID = sets

		defer func() {
			// need to flush the whole checkpoint data so that br can quickly jump to
			// the log kv restore step when the next retry.
			log.Info("wait for flush checkpoint...")
			client.WaitForFinishCheckpoint(ctx, len(cfg.FullBackupStorage) > 0 || !canRestoreSchedulers)
		}()
	}

>>>>>>> f8f667ed
	err = client.InstallPiTRSupport(ctx, snapclient.PiTRCollDep{
		PDCli:   mgr.GetPDClient(),
		EtcdCli: mgr.GetDomain().GetEtcdClient(),
		Storage: util.ProtoV1Clone(u),
	})
	if err != nil {
		return errors.Trace(err)
	}

	sp := utils.BRServiceSafePoint{
		BackupTS: restoreTS,
		TTL:      utils.DefaultBRGCSafePointTTL,
		ID:       utils.MakeSafePointID(),
	}
	g.Record("BackupTS", backupMeta.EndVersion)
	g.Record("RestoreTS", restoreTS)
	cctx, gcSafePointKeeperCancel := context.WithCancel(ctx)
	defer func() {
		log.Info("start to remove gc-safepoint keeper")
		// close the gc safe point keeper at first
		gcSafePointKeeperCancel()
		// set the ttl to 0 to remove the gc-safe-point
		sp.TTL = 0
		if err := utils.UpdateServiceSafePoint(ctx, mgr.GetPDClient(), sp); err != nil {
			log.Warn("failed to update service safe point, backup may fail if gc triggered",
				zap.Error(err),
			)
		}
		log.Info("finish removing gc-safepoint keeper")
	}()
	// restore checksum will check safe point with its start ts, see details at
	// https://github.com/pingcap/tidb/blob/180c02127105bed73712050594da6ead4d70a85f/store/tikv/kv.go#L186-L190
	// so, we should keep the safe point unchangeable. to avoid GC life time is shorter than transaction duration.
	err = utils.StartServiceSafePointKeeper(cctx, mgr.GetPDClient(), sp)
	if err != nil {
		return errors.Trace(err)
	}

	ddlJobs := FilterDDLJobs(client.GetDDLJobs(), tables)
	ddlJobs = FilterDDLJobByRules(ddlJobs, DDLJobBlockListRule)
	if cfg.AllowPITRFromIncremental {
		err = CheckDDLJobByRules(ddlJobs, DDLJobLogIncrementalCompactBlockListRule)
		if err != nil {
			return errors.Trace(err)
		}
	}

	err = PreCheckTableTiFlashReplica(ctx, mgr.GetPDClient(), tables, cfg.tiflashRecorder)
	if err != nil {
		return errors.Trace(err)
	}

	err = PreCheckTableClusterIndex(tables, ddlJobs, mgr.GetDomain())
	if err != nil {
		return errors.Trace(err)
	}

	// pre-set TiDB config for restore
	restoreDBConfig := tweakLocalConfForRestore()
	defer restoreDBConfig()

	if client.GetSupportPolicy() {
		// create policy if backupMeta has policies.
		policies, err := client.GetPlacementPolicies()
		if err != nil {
			return errors.Trace(err)
		}
		if isFullRestore(cmdName) {
			// we should restore all policies during full restoration.
			err = client.CreatePolicies(ctx, policies)
			if err != nil {
				return errors.Trace(err)
			}
		} else {
			client.SetPolicyMap(policies)
		}
	}

	// execute DDL first
	if err = client.ExecDDLs(ctx, ddlJobs); err != nil {
		return errors.Trace(err)
	}

	// nothing to restore, maybe only ddl changes in incremental restore
	if len(dbs) == 0 && len(tables) == 0 {
		log.Info("nothing to restore, all databases and tables are filtered out")
		// even nothing to restore, we show a success message since there is no failure.
	}

	if err = client.CreateDatabases(ctx, dbs); err != nil {
		return errors.Trace(err)
	}

	var newTS uint64
	if client.IsIncremental() {
		if !cfg.AllowPITRFromIncremental {
			// we need to get the new ts after execDDL
			// or backfilled data in upstream may not be covered by
			// the new ts.
			// see https://github.com/pingcap/tidb/issues/54426
			newTS, err = restore.GetTSWithRetry(ctx, mgr.GetPDClient())
			if err != nil {
				return errors.Trace(err)
			}
		}
	}

	createdTables, err := client.CreateTables(ctx, tables, newTS)
	if err != nil {
		return errors.Trace(err)
	}

	codec := mgr.GetStorage().GetCodec()
	if len(files) == 0 {
		log.Info("no files, empty databases and tables are restored")
		summary.SetSuccessStatus(true)
		// don't return immediately, wait all pipeline done.
	} else {
		oldKeyspace, _, err := tikv.DecodeKey(files[0].GetStartKey(), backupMeta.ApiVersion)
		if err != nil {
			return errors.Trace(err)
		}
		newKeyspace := codec.GetKeyspace()

		// If the API V2 data occurs in the restore process, the cluster must
		// support the keyspace rewrite mode.
		if (len(oldKeyspace) > 0 || len(newKeyspace) > 0) && client.GetRewriteMode() == snapclient.RewriteModeLegacy {
			return errors.Annotate(berrors.ErrRestoreModeMismatch, "cluster only supports legacy rewrite mode")
		}

		// Hijack the tableStream and rewrite the rewrite rules.
		for _, createdTable := range createdTables {
			// Set the keyspace info for the checksum requests
			createdTable.RewriteRule.OldKeyspace = oldKeyspace
			createdTable.RewriteRule.NewKeyspace = newKeyspace

			for _, rule := range createdTable.RewriteRule.Data {
				rule.OldKeyPrefix = append(append([]byte{}, oldKeyspace...), rule.OldKeyPrefix...)
				rule.NewKeyPrefix = codec.EncodeKey(rule.NewKeyPrefix)
			}
		}
	}

	importModeSwitcher := restore.NewImportModeSwitcher(mgr.GetPDClient(), cfg.Config.SwitchModeInterval, mgr.GetTLSConfig())
	var restoreSchedulersFunc pdutil.UndoFunc
	var schedulersConfig *pdutil.ClusterConfig
	if isFullRestore(cmdName) || client.IsIncremental() {
		restoreSchedulersFunc, schedulersConfig, err = restore.RestorePreWork(ctx, mgr, importModeSwitcher, cfg.Online, true)
	} else {
		var tableIDs []int64
		for _, table := range createdTables {
			tableIDs = append(tableIDs, table.Table.ID)
		}
		restoreSchedulersFunc, schedulersConfig, err = restore.FineGrainedRestorePreWork(ctx, mgr, importModeSwitcher, tableIDs, cfg.Online, true)
	}

	if err != nil {
		return errors.Trace(err)
	}

	// need to know whether restore has been completed so can restore schedulers
	canRestoreSchedulers := false
	defer func() {
		cancel()
		// don't reset pd scheduler if checkpoint mode is used and restored is not finished
		if cfg.UseCheckpoint && !canRestoreSchedulers {
			log.Info("skip removing pd scheduler for next retry")
			return
		}
		log.Info("start to restore pd scheduler")
		// run the post-work to avoid being stuck in the import
		// mode or emptied schedulers.
		restore.RestorePostWork(ctx, importModeSwitcher, restoreSchedulersFunc, cfg.Online)
		log.Info("finish restoring pd scheduler")
	}()

	// preallocate the table id, because any ddl job or database creation(include checkpoint) also allocates the global ID
	if err = client.AllocTableIDs(ctx, tables); err != nil {
		return errors.Trace(err)
	}

	// reload or register the checkpoint
	var checkpointSetWithTableID map[int64]map[string]struct{}
	if cfg.UseCheckpoint {
		sets, restoreSchedulersConfigFromCheckpoint, err := client.InitCheckpoint(ctx, g, mgr.GetStorage(), schedulersConfig, checkpointFirstRun)
		if err != nil {
			return errors.Trace(err)
		}
		if restoreSchedulersConfigFromCheckpoint != nil {
			restoreSchedulersFunc = mgr.MakeUndoFunctionByConfig(*restoreSchedulersConfigFromCheckpoint)
		}
		checkpointSetWithTableID = sets

		defer func() {
			// need to flush the whole checkpoint data so that br can quickly jump to
			// the log kv restore step when the next retry.
			log.Info("wait for flush checkpoint...")
			client.WaitForFinishCheckpoint(ctx, len(cfg.FullBackupStorage) > 0 || !canRestoreSchedulers)
		}()
	}

	failpoint.Inject("sleep_for_check_scheduler_status", func(val failpoint.Value) {
		fileName, ok := val.(string)
		func() {
			if !ok {
				return
			}
			f, osErr := os.OpenFile(fileName, os.O_CREATE|os.O_WRONLY, os.ModePerm)
			if osErr != nil {
				log.Warn("failed to create file", zap.Error(osErr))
				return
			}
			msg := []byte("schedulers removed\n")
			_, err = f.Write(msg)
			if err != nil {
				log.Warn("failed to write data to file", zap.Error(err))
				return
			}
		}()
		for {
			_, statErr := os.Stat(fileName)
			if os.IsNotExist(statErr) {
				break
			} else if statErr != nil {
				log.Warn("error checking file", zap.Error(statErr))
				break
			}
			time.Sleep(1 * time.Second)
		}
	})

	if cfg.tiflashRecorder != nil {
		for _, createdTable := range createdTables {
			cfg.tiflashRecorder.Rewrite(createdTable.OldTable.Info.ID, createdTable.Table.ID)
		}
	}

	// Do not reset timestamp if we are doing incremental restore, because
	// we are not allowed to decrease timestamp.
	if !client.IsIncremental() {
		if err = client.ResetTS(ctx, mgr.PdController); err != nil {
			log.Error("reset pd TS failed", zap.Error(err))
			return errors.Trace(err)
		}
	}

	rtCtx := snapclient.RestoreTablesContext{
		LogProgress:    cfg.LogProgress,
		SplitSizeBytes: kvConfigs.MergeRegionSize.Value,
		SplitKeyCount:  kvConfigs.MergeRegionKeyCount.Value,
		// If the command is from BR binary, the ddl.EnableSplitTableRegion is always 0,
		// If the command is from BRIE SQL, the ddl.EnableSplitTableRegion is TiDB config split-table.
		// Notice that `split-region-on-table` configure from TiKV split on the region having data, it may trigger after restore done.
		// It's recommended to enable TiDB configure `split-table` instead.
		SplitOnTable: atomic.LoadUint32(&ddl.EnableSplitTableRegion) == 1,
		Online:       cfg.Online,

		CreatedTables:            createdTables,
		AllFiles:                 files,
		CheckpointSetWithTableID: checkpointSetWithTableID,

		Glue: g,
	}
	if err := client.RestoreTables(ctx, rtCtx); err != nil {
		return errors.Trace(err)
	}

	plCtx := snapclient.PipelineContext{
		// pipeline checksum only when enabled and is not incremental snapshot repair mode cuz incremental doesn't have
		// enough information in backup meta to validate checksum
		Checksum:         cfg.Checksum && !client.IsIncremental(),
		LoadStats:        cfg.LoadStats,
		WaitTiflashReady: cfg.WaitTiflashReady,

		LogProgress:         cfg.LogProgress,
		ChecksumConcurrency: cfg.ChecksumConcurrency,
		StatsConcurrency:    cfg.StatsConcurrency,

		KvClient:   mgr.GetStorage().GetClient(),
		ExtStorage: s,
		Glue:       g,
	}
	// Do some work in pipeline, such as checkum, load stats and wait tiflash ready.
	if err := client.RestorePipeline(ctx, plCtx, createdTables); err != nil {
		return errors.Trace(err)
	}

	// The cost of rename user table / replace into system table wouldn't be so high.
	// So leave it out of the pipeline for easier implementation.
	log.Info("restoring system schemas", zap.Bool("withSys", cfg.WithSysTable),
		zap.Strings("filter", cfg.FilterStr))
	err = client.RestoreSystemSchemas(ctx, cfg.TableFilter)
	if err != nil {
		return errors.Trace(err)
	}

	failpoint.InjectCall("run-snapshot-restore-about-to-finish", &err)
	if err != nil {
		return err
	}

	canRestoreSchedulers = true

	// Set task summary to success status.
	summary.SetSuccessStatus(true)
	return nil
}

func getMaxReplica(ctx context.Context, mgr *conn.Mgr) (cnt uint64, err error) {
	var resp map[string]any
	err = utils.WithRetry(ctx, func() error {
		resp, err = mgr.GetPDHTTPClient().GetReplicateConfig(ctx)
		return err
	}, utils.NewAggressivePDBackoffStrategy())
	if err != nil {
		return 0, errors.Trace(err)
	}

	key := "max-replicas"
	val, ok := resp[key]
	if !ok {
		return 0, errors.Errorf("key %s not found in response %v", key, resp)
	}
	return uint64(val.(float64)), nil
}

func getStores(ctx context.Context, mgr *conn.Mgr) (stores *http.StoresInfo, err error) {
	err = utils.WithRetry(ctx, func() error {
		stores, err = mgr.GetPDHTTPClient().GetStores(ctx)
		return err
	}, utils.NewAggressivePDBackoffStrategy())
	if err != nil {
		return nil, errors.Trace(err)
	}
	return stores, nil
}

func EstimateTikvUsage(files []*backuppb.File, replicaCnt uint64, storeCnt uint64) uint64 {
	if storeCnt == 0 {
		return 0
	}
	if replicaCnt > storeCnt {
		replicaCnt = storeCnt
	}
	totalSize := uint64(0)
	for _, file := range files {
		totalSize += file.GetSize_()
	}
	log.Info("estimate tikv usage", zap.Uint64("total size", totalSize), zap.Uint64("replicaCnt", replicaCnt), zap.Uint64("store count", storeCnt))
	return totalSize * replicaCnt / storeCnt
}

func EstimateTiflashUsage(tables []*metautil.Table, storeCnt uint64) uint64 {
	if storeCnt == 0 {
		return 0
	}
	tiflashTotal := uint64(0)
	for _, table := range tables {
		if table.Info.TiFlashReplica == nil || table.Info.TiFlashReplica.Count <= 0 {
			continue
		}
		tableBytes := uint64(0)
		for _, file := range table.Files {
			tableBytes += file.GetSize_()
		}
		tiflashTotal += tableBytes * table.Info.TiFlashReplica.Count
	}
	log.Info("estimate tiflash usage", zap.Uint64("total size", tiflashTotal), zap.Uint64("store count", storeCnt))
	return tiflashTotal / storeCnt
}

func CheckStoreSpace(necessary uint64, store *http.StoreInfo) error {
	available, err := units.RAMInBytes(store.Status.Available)
	if err != nil {
		return errors.Annotatef(berrors.ErrPDInvalidResponse, "store %d has invalid available space %s", store.Store.ID, store.Status.Available)
	}
	if available <= 0 {
		return errors.Annotatef(berrors.ErrPDInvalidResponse, "store %d has invalid available space %s", store.Store.ID, store.Status.Available)
	}
	if uint64(available) < necessary {
		return errors.Annotatef(berrors.ErrKVDiskFull, "store %d has no space left on device, available %s, necessary %s",
			store.Store.ID, units.BytesSize(float64(available)), units.BytesSize(float64(necessary)))
	}
	return nil
}

func checkDiskSpace(ctx context.Context, mgr *conn.Mgr, files []*backuppb.File, tables []*metautil.Table) error {
	maxReplica, err := getMaxReplica(ctx, mgr)
	if err != nil {
		return errors.Trace(err)
	}
	stores, err := getStores(ctx, mgr)
	if err != nil {
		return errors.Trace(err)
	}

	var tikvCnt, tiflashCnt uint64 = 0, 0
	for i := range stores.Stores {
		store := &stores.Stores[i]
		if engine.IsTiFlashHTTPResp(&store.Store) {
			tiflashCnt += 1
			continue
		}
		tikvCnt += 1
	}

	// We won't need to restore more than 1800 PB data at one time, right?
	preserve := func(base uint64, ratio float32) uint64 {
		if base > 1000*units.PB {
			return base
		}
		return base * uint64(ratio*10) / 10
	}

	// The preserve rate for tikv is quite accurate, while rate for tiflash is a
	// number calculated from tpcc testing with variable data sizes.  1.4 is a
	// relative conservative value.
	tikvUsage := preserve(EstimateTikvUsage(files, maxReplica, tikvCnt), 1.1)
	tiflashUsage := preserve(EstimateTiflashUsage(tables, tiflashCnt), 1.4)
	log.Info("preserved disk space", zap.Uint64("tikv", tikvUsage), zap.Uint64("tiflash", tiflashUsage))

	err = utils.WithRetry(ctx, func() error {
		stores, err = getStores(ctx, mgr)
		if err != nil {
			return errors.Trace(err)
		}
		for _, store := range stores.Stores {
			if engine.IsTiFlashHTTPResp(&store.Store) {
				if err := CheckStoreSpace(tiflashUsage, &store); err != nil {
					return errors.Trace(err)
				}
				continue
			}
			if err := CheckStoreSpace(tikvUsage, &store); err != nil {
				return errors.Trace(err)
			}
		}
		return nil
	}, utils.NewDiskCheckBackoffStrategy())
	if err != nil {
		return errors.Trace(err)
	}
	return nil
}

func checkTableExistence(ctx context.Context, mgr *conn.Mgr, tables []*metautil.Table) error {
	message := "table already exists: "
	allUnique := true
	for _, table := range tables {
		_, err := mgr.GetDomain().InfoSchema().TableByName(ctx, table.DB.Name, table.Info.Name)
		if err == nil {
			message += fmt.Sprintf("%s.%s ", table.DB.Name, table.Info.Name)
			allUnique = false
		} else if !infoschema.ErrTableNotExists.Equal(err) {
			return errors.Trace(err)
		}
	}
	if !allUnique {
		return errors.Annotate(berrors.ErrTablesAlreadyExisted, message)
	}
	return nil
}

// filterRestoreFiles filters out dbs and tables.
func filterRestoreFiles(
	client *snapclient.SnapClient,
	cfg *RestoreConfig,
) (fileMap map[int64][]*backuppb.File, tableMap map[int64]*metautil.Table, dbMap map[int64]*metautil.Database, err error) {
	fileMap = make(map[int64][]*backuppb.File)
	tableMap = make(map[int64]*metautil.Table)
	dbMap = make(map[int64]*metautil.Database)

	for _, db := range client.GetDatabases() {
		dbName := db.Info.Name.O
		if checkpoint.IsCheckpointDB(db.Info.Name) {
			continue
		}
		if !utils.MatchSchema(cfg.TableFilter, dbName, cfg.WithSysTable) {
			continue
		}
		dbMap[db.Info.ID] = db
		for _, table := range db.Tables {
			if table.Info == nil || !utils.MatchTable(cfg.TableFilter, dbName, table.Info.Name.O, cfg.WithSysTable) {
				continue
			}

			// Add table to tableMap using table ID as key
			tableMap[table.Info.ID] = table

			// Add files to fileMap using table ID as key
			fileMap[table.Info.ID] = table.Files
		}
	}

	// sanity check
	if len(dbMap) == 0 && len(tableMap) != 0 {
		err = errors.Annotate(berrors.ErrRestoreInvalidBackup, "contains tables but no databases")
	}
	return
}

// getDBNameFromIDInBackup gets database name from either snapshot or log backup history
func getDBNameFromIDInBackup(
	dbID int64,
	snapshotDBMap map[int64]*metautil.Database,
	logBackupTableHistory *stream.LogBackupTableHistoryManager,
) (dbName string, exists bool) {
	// check in snapshot
	if snapDb, exists := snapshotDBMap[dbID]; exists {
		return snapDb.Info.Name.O, true
	}
	// check during log backup
	if name, exists := logBackupTableHistory.GetDBNameByID(dbID); exists {
		return name, true
	}
	log.Warn("did not find db id in full/log backup, "+
		"likely different filters are specified for full/log backup and restore, ignoring this db",
		zap.Any("dbId", dbID))
	return "", false
}

// handleTableRenames processes table-level operations (renames) and determines which tables need to be restored
func handleTableRenames(
	history *stream.LogBackupTableHistoryManager,
	snapshotDBMap map[int64]*metautil.Database,
	cfg *RestoreConfig,
	existingTableMap map[int64]*metautil.Table,
	existingDBMap map[int64]*metautil.Database,
	existingFileMap map[int64][]*backuppb.File,
	pitrIdTracker *utils.PiTRIdTracker,
) {
	for tableId, dbIDAndTableName := range history.GetTableHistory() {
		start := dbIDAndTableName[0]
		end := dbIDAndTableName[1]

		// skip if it contains partition
		if start.IsPartition || end.IsPartition {
			continue
		}

		startDBName, exists := getDBNameFromIDInBackup(start.DbID, snapshotDBMap, history)
		if !exists {
			continue
		}
		endDBName, exists := getDBNameFromIDInBackup(end.DbID, snapshotDBMap, history)
		if !exists {
			continue
		}

		startMatches := utils.MatchTable(cfg.TableFilter, startDBName, start.TableName, cfg.WithSysTable)
		endMatches := utils.MatchTable(cfg.TableFilter, endDBName, end.TableName, cfg.WithSysTable)

		// if end matches, add to tracker
		if endMatches {
			pitrIdTracker.TrackTableId(end.DbID, tableId)
		}

		// skip if both match or not match, no need to adjust tables
		// it should handle most of the cases
		if startMatches == endMatches {
			continue
		}

		// If end matches but start doesn't -> need to restore (add)
		// If start matches but end doesn't -> need to remove
		if startDB, exists := snapshotDBMap[start.DbID]; exists {
			// Always add DB to map - we want to track it even if it has no tables
			existingDBMap[startDB.Info.ID] = startDB

			for _, table := range startDB.Tables {
				if table.Info != nil && table.Info.ID == tableId {
					if endMatches {
						// need to restore this table
						// track start as well as it might be in different db
						pitrIdTracker.TrackTableId(start.DbID, tableId)
						existingTableMap[table.Info.ID] = table
						existingFileMap[table.Info.ID] = table.Files
					} else {
						// need to remove this table
						delete(existingTableMap, table.Info.ID)
						delete(existingFileMap, table.Info.ID)
					}
					break
				}
			}
		}
	}
}

// shouldRestoreTable checks if a table or partition is being tracked for restore
func shouldRestoreTable(
	dbID int64,
	tableName string,
	isPartition bool,
	parentTableID int64,
	snapshotDBMap map[int64]*metautil.Database,
	history *stream.LogBackupTableHistoryManager,
	cfg *RestoreConfig,
) bool {
	if isPartition {
		return cfg.PiTRTableTracker.ContainsTableId(dbID, parentTableID)
	}
	dbName, exists := getDBNameFromIDInBackup(dbID, snapshotDBMap, history)
	if !exists {
		return false
	}
	return utils.MatchTable(cfg.TableFilter, dbName, tableName, cfg.WithSysTable)
}

// handlePartitionExchanges checks for partition exchanges and returns an error if a partition
// was exchanged between tables where one is in the filter and one is not
func handlePartitionExchanges(
	history *stream.LogBackupTableHistoryManager,
	snapshotDBMap map[int64]*metautil.Database,
	cfg *RestoreConfig,
) error {
	for tableId, dbIDAndTableName := range history.GetTableHistory() {
		start := dbIDAndTableName[0]
		end := dbIDAndTableName[1]

		// skip if both are not partition
		if !start.IsPartition && !end.IsPartition {
			continue
		}

		// skip if parent table id are the same (if it's a table, parent table id will be 0)
		if start.ParentTableID == end.ParentTableID {
			continue
		}

		restoreStart := shouldRestoreTable(start.DbID, start.TableName, start.IsPartition, start.ParentTableID,
			snapshotDBMap, history, cfg)
		restoreEnd := shouldRestoreTable(end.DbID, end.TableName, end.IsPartition, end.ParentTableID,
			snapshotDBMap, history, cfg)

		// error out if partition is exchanged between tables where one should restore and one shouldn't
		if restoreStart != restoreEnd {
			startDBName, exists := getDBNameFromIDInBackup(start.DbID, snapshotDBMap, history)
			if !exists {
				startDBName = fmt.Sprintf("(unknown db name %d)", start.DbID)
			}
			endDBName, exists := getDBNameFromIDInBackup(end.DbID, snapshotDBMap, history)
			if !exists {
				endDBName = fmt.Sprintf("(unknown db name %d)", end.DbID)
			}

			return errors.Annotatef(berrors.ErrRestoreModeMismatch,
				"partition exchange detected: partition ID %d was exchanged from table '%s.%s' (ID: %d) "+
					"eventually to table '%s.%s' (ID: %d), which is not supported in table filter",
				tableId, startDBName, start.TableName, start.ParentTableID,
				endDBName, end.TableName, end.ParentTableID)
		}

		// if we reach here, it will only be both are restore or not restore,
		// if it's table, need to add to table tracker, this is for table created during log backup.
		// if it's table and exist in snapshot, the actual table and files should already been added
		// since matches filter.
		if restoreStart && !start.IsPartition {
			cfg.PiTRTableTracker.TrackTableId(start.DbID, tableId)
		}
		if restoreEnd && !end.IsPartition {
			cfg.PiTRTableTracker.TrackTableId(end.DbID, tableId)
		}
	}
	return nil
}

func AdjustTablesToRestoreAndCreateTableTracker(
	logBackupTableHistory *stream.LogBackupTableHistoryManager,
	cfg *RestoreConfig,
	snapshotDBMap map[int64]*metautil.Database,
	fileMap map[int64][]*backuppb.File,
	tableMap map[int64]*metautil.Table,
	dbMap map[int64]*metautil.Database,
) (err error) {
	// build tracker for pitr restore to use later
	piTRIdTracker := utils.NewPiTRIdTracker()
	cfg.PiTRTableTracker = piTRIdTracker

	// track newly created databases
	newlyCreatedDBs := logBackupTableHistory.GetNewlyCreatedDBHistory()
	for dbId, dbName := range newlyCreatedDBs {
		if utils.MatchSchema(cfg.TableFilter, dbName, cfg.WithSysTable) {
			piTRIdTracker.AddDB(dbId)
		}
	}

	// first handle table renames to determine which tables we need
	handleTableRenames(logBackupTableHistory, snapshotDBMap, cfg, tableMap, dbMap, fileMap, piTRIdTracker)

	// handle partition exchange after all tables are tracked
	if err := handlePartitionExchanges(logBackupTableHistory, snapshotDBMap, cfg); err != nil {
		return err
	}

	// track all snapshot tables that's going to restore in PiTR tracker
	for tableID, table := range tableMap {
		piTRIdTracker.TrackTableId(table.DB.ID, tableID)
	}

	log.Info("pitr table tracker", zap.String("map", piTRIdTracker.String()))
	return nil
}

// tweakLocalConfForRestore tweaks some of configs of TiDB to make the restore progress go well.
// return a function that could restore the config to origin.
func tweakLocalConfForRestore() func() {
	restoreConfig := config.RestoreFunc()
	config.UpdateGlobal(func(conf *config.Config) {
		// set max-index-length before execute DDLs and create tables
		// we set this value to max(3072*4), otherwise we might not restore table
		// when upstream and downstream both set this value greater than default(3072)
		conf.MaxIndexLength = config.DefMaxOfMaxIndexLength
		log.Warn("set max-index-length to max(3072*4) to skip check index length in DDL")
		conf.IndexLimit = config.DefMaxOfIndexLimit
		log.Warn("set index-limit to max(64*8) to skip check index count in DDL")
		conf.TableColumnCountLimit = config.DefMaxOfTableColumnCountLimit
		log.Warn("set table-column-count to max(4096) to skip check column count in DDL")
	})
	return restoreConfig
}

func getTiFlashNodeCount(ctx context.Context, pdClient pd.Client) (uint64, error) {
	tiFlashStores, err := conn.GetAllTiKVStoresWithRetry(ctx, pdClient, connutil.TiFlashOnly)
	if err != nil {
		return 0, errors.Trace(err)
	}
	return uint64(len(tiFlashStores)), nil
}

// PreCheckTableTiFlashReplica checks whether TiFlash replica is less than TiFlash node.
func PreCheckTableTiFlashReplica(
	ctx context.Context,
	pdClient pd.Client,
	tables []*metautil.Table,
	recorder *tiflashrec.TiFlashRecorder,
) error {
	tiFlashStoreCount, err := getTiFlashNodeCount(ctx, pdClient)
	if err != nil {
		return err
	}
	for _, table := range tables {
		if table.Info.TiFlashReplica != nil {
			// we should not set available to true. because we cannot guarantee the raft log lag of tiflash when restore finished.
			// just let tiflash ticker set it by checking lag of all related regions.
			table.Info.TiFlashReplica.Available = false
			table.Info.TiFlashReplica.AvailablePartitionIDs = nil
			if recorder != nil {
				recorder.AddTable(table.Info.ID, *table.Info.TiFlashReplica)
				log.Info("record tiflash replica for table, to reset it by ddl later",
					zap.Stringer("db", table.DB.Name),
					zap.Stringer("table", table.Info.Name),
				)
				table.Info.TiFlashReplica = nil
			} else if table.Info.TiFlashReplica.Count > tiFlashStoreCount {
				// we cannot satisfy TiFlash replica in restore cluster. so we should
				// set TiFlashReplica to unavailable in tableInfo, to avoid TiDB cannot sense TiFlash and make plan to TiFlash
				// see details at https://github.com/pingcap/br/issues/931
				// TODO maybe set table.Info.TiFlashReplica.Count to tiFlashStoreCount, but we need more tests about it.
				log.Warn("table does not satisfy tiflash replica requirements, set tiflash replcia to unavailable",
					zap.Stringer("db", table.DB.Name),
					zap.Stringer("table", table.Info.Name),
					zap.Uint64("expect tiflash replica", table.Info.TiFlashReplica.Count),
					zap.Uint64("actual tiflash store", tiFlashStoreCount),
				)
				table.Info.TiFlashReplica = nil
			}
		}
	}
	return nil
}

// PreCheckTableClusterIndex checks whether backup tables and existed tables have different cluster index options。
func PreCheckTableClusterIndex(
	tables []*metautil.Table,
	ddlJobs []*model.Job,
	dom *domain.Domain,
) error {
	for _, table := range tables {
		oldTableInfo, err := restore.GetTableSchema(dom, table.DB.Name, table.Info.Name)
		// table exists in database
		if err == nil {
			if table.Info.IsCommonHandle != oldTableInfo.IsCommonHandle {
				return errors.Annotatef(berrors.ErrRestoreModeMismatch,
					"Clustered index option mismatch. Restored cluster's @@tidb_enable_clustered_index should be %v (backup table = %v, created table = %v).",
					restore.TransferBoolToValue(table.Info.IsCommonHandle),
					table.Info.IsCommonHandle,
					oldTableInfo.IsCommonHandle)
			}
		}
	}
	for _, job := range ddlJobs {
		if job.Type == model.ActionCreateTable {
			tableInfo := job.BinlogInfo.TableInfo
			if tableInfo != nil {
				oldTableInfo, err := restore.GetTableSchema(dom, ast.NewCIStr(job.SchemaName), tableInfo.Name)
				// table exists in database
				if err == nil {
					if tableInfo.IsCommonHandle != oldTableInfo.IsCommonHandle {
						return errors.Annotatef(berrors.ErrRestoreModeMismatch,
							"Clustered index option mismatch. Restored cluster's @@tidb_enable_clustered_index should be %v (backup table = %v, created table = %v).",
							restore.TransferBoolToValue(tableInfo.IsCommonHandle),
							tableInfo.IsCommonHandle,
							oldTableInfo.IsCommonHandle)
					}
				}
			}
		}
	}
	return nil
}

func getDatabases(tables []*metautil.Table) (dbs []*model.DBInfo) {
	dbIDs := make(map[int64]bool)
	for _, table := range tables {
		if !dbIDs[table.DB.ID] {
			dbs = append(dbs, table.DB)
			dbIDs[table.DB.ID] = true
		}
	}
	return
}

// FilterDDLJobs filters ddl jobs.
func FilterDDLJobs(allDDLJobs []*model.Job, tables []*metautil.Table) (ddlJobs []*model.Job) {
	// Sort the ddl jobs by schema version in descending order.
	slices.SortFunc(allDDLJobs, func(i, j *model.Job) int {
		return cmp.Compare(j.BinlogInfo.SchemaVersion, i.BinlogInfo.SchemaVersion)
	})
	dbs := getDatabases(tables)
	for _, db := range dbs {
		// These maps is for solving some corner case.
		// e.g. let "t=2" indicates that the id of database "t" is 2, if the ddl execution sequence is:
		// rename "a" to "b"(a=1) -> drop "b"(b=1) -> create "b"(b=2) -> rename "b" to "a"(a=2)
		// Which we cannot find the "create" DDL by name and id directly.
		// To cover †his case, we must find all names and ids the database/table ever had.
		dbIDs := make(map[int64]bool)
		dbIDs[db.ID] = true
		dbNames := make(map[string]bool)
		dbNames[db.Name.String()] = true
		for _, job := range allDDLJobs {
			if job.BinlogInfo.DBInfo != nil {
				if dbIDs[job.SchemaID] || dbNames[job.BinlogInfo.DBInfo.Name.String()] {
					ddlJobs = append(ddlJobs, job)
					// The the jobs executed with the old id, like the step 2 in the example above.
					dbIDs[job.SchemaID] = true
					// For the jobs executed after rename, like the step 3 in the example above.
					dbNames[job.BinlogInfo.DBInfo.Name.String()] = true
				}
			}
		}
	}

	for _, table := range tables {
		tableIDs := make(map[int64]bool)
		tableIDs[table.Info.ID] = true
		tableNames := make(map[restore.UniqueTableName]bool)
		name := restore.UniqueTableName{DB: table.DB.Name.String(), Table: table.Info.Name.String()}
		tableNames[name] = true
		for _, job := range allDDLJobs {
			if job.BinlogInfo.TableInfo != nil {
				name = restore.UniqueTableName{DB: job.SchemaName, Table: job.BinlogInfo.TableInfo.Name.String()}
				if tableIDs[job.TableID] || tableNames[name] {
					ddlJobs = append(ddlJobs, job)
					tableIDs[job.TableID] = true
					// For truncate table, the id may be changed
					tableIDs[job.BinlogInfo.TableInfo.ID] = true
					tableNames[name] = true
				}
			}
		}
	}
	return ddlJobs
}

// CheckDDLJobByRules if one of rules returns true, the job in srcDDLJobs will be filtered.
func CheckDDLJobByRules(srcDDLJobs []*model.Job, rules ...DDLJobFilterRule) error {
	for _, ddlJob := range srcDDLJobs {
		for _, rule := range rules {
			if rule(ddlJob) {
				return errors.Annotatef(berrors.ErrRestoreModeMismatch, "DDL job %s is not allowed in incremental restore"+
					" when --allow-pitr-from-incremental enabled", ddlJob.String())
			}
		}
	}
	return nil
}

// FilterDDLJobByRules if one of rules returns true, the job in srcDDLJobs will be filtered.
func FilterDDLJobByRules(srcDDLJobs []*model.Job, rules ...DDLJobFilterRule) (dstDDLJobs []*model.Job) {
	dstDDLJobs = make([]*model.Job, 0, len(srcDDLJobs))
	for _, ddlJob := range srcDDLJobs {
		passed := true
		for _, rule := range rules {
			if rule(ddlJob) {
				passed = false
				break
			}
		}

		if passed {
			dstDDLJobs = append(dstDDLJobs, ddlJob)
		}
	}

	return
}

type DDLJobFilterRule func(ddlJob *model.Job) bool

var incrementalRestoreActionBlockList = map[model.ActionType]struct{}{
	model.ActionSetTiFlashReplica:          {},
	model.ActionUpdateTiFlashReplicaStatus: {},
	model.ActionLockTable:                  {},
	model.ActionUnlockTable:                {},
}

var logIncrementalRestoreCompactibleBlockList = map[model.ActionType]struct{}{
	model.ActionAddIndex:            {},
	model.ActionModifyColumn:        {},
	model.ActionReorganizePartition: {},
}

// DDLJobBlockListRule rule for filter ddl job with type in block list.
func DDLJobBlockListRule(ddlJob *model.Job) bool {
	return checkIsInActions(ddlJob.Type, incrementalRestoreActionBlockList)
}

func DDLJobLogIncrementalCompactBlockListRule(ddlJob *model.Job) bool {
	return checkIsInActions(ddlJob.Type, logIncrementalRestoreCompactibleBlockList)
}

func checkIsInActions(action model.ActionType, actions map[model.ActionType]struct{}) bool {
	_, ok := actions[action]
	return ok
}<|MERGE_RESOLUTION|>--- conflicted
+++ resolved
@@ -1033,12 +1033,7 @@
 			client.InitFullClusterRestore(cfg.ExplicitFilter)
 		}
 	} else if client.IsFull() && checkpointFirstRun && cfg.CheckRequirements {
-<<<<<<< HEAD
-		if err := checkTableExistence(ctx, mgr, tables, g); err != nil {
-=======
 		if err := checkTableExistence(ctx, mgr, tables); err != nil {
-			canRestoreSchedulers = true
->>>>>>> f8f667ed
 			return errors.Trace(err)
 		}
 	}
@@ -1049,39 +1044,6 @@
 		}
 	}
 
-<<<<<<< HEAD
-=======
-	// preallocate the table id, because any ddl job or database creation(include checkpoint) also allocates the global ID
-	if err = client.AllocTableIDs(ctx, tables); err != nil {
-		return errors.Trace(err)
-	}
-
-	// reload or register the checkpoint
-	var checkpointSetWithTableID map[int64]map[string]struct{}
-	if cfg.UseCheckpoint {
-		logRestoredTS := uint64(0)
-		if cfg.piTRTaskInfo != nil {
-			logRestoredTS = cfg.piTRTaskInfo.RestoreTS
-		}
-		sets, restoreSchedulersConfigFromCheckpoint, err := client.InitCheckpoint(
-			ctx, cfg.snapshotCheckpointMetaManager, schedulersConfig, logRestoredTS, checkpointFirstRun)
-		if err != nil {
-			return errors.Trace(err)
-		}
-		if restoreSchedulersConfigFromCheckpoint != nil {
-			restoreSchedulersFunc = mgr.MakeUndoFunctionByConfig(*restoreSchedulersConfigFromCheckpoint)
-		}
-		checkpointSetWithTableID = sets
-
-		defer func() {
-			// need to flush the whole checkpoint data so that br can quickly jump to
-			// the log kv restore step when the next retry.
-			log.Info("wait for flush checkpoint...")
-			client.WaitForFinishCheckpoint(ctx, len(cfg.FullBackupStorage) > 0 || !canRestoreSchedulers)
-		}()
-	}
-
->>>>>>> f8f667ed
 	err = client.InstallPiTRSupport(ctx, snapclient.PiTRCollDep{
 		PDCli:   mgr.GetPDClient(),
 		EtcdCli: mgr.GetDomain().GetEtcdClient(),
@@ -1266,7 +1228,8 @@
 	// reload or register the checkpoint
 	var checkpointSetWithTableID map[int64]map[string]struct{}
 	if cfg.UseCheckpoint {
-		sets, restoreSchedulersConfigFromCheckpoint, err := client.InitCheckpoint(ctx, g, mgr.GetStorage(), schedulersConfig, checkpointFirstRun)
+		sets, restoreSchedulersConfigFromCheckpoint, err := client.InitCheckpoint(
+			ctx, cfg.snapshotCheckpointMetaManager, schedulersConfig, logRestoredTS, checkpointFirstRun)
 		if err != nil {
 			return errors.Trace(err)
 		}
@@ -1531,7 +1494,7 @@
 	message := "table already exists: "
 	allUnique := true
 	for _, table := range tables {
-		_, err := mgr.GetDomain().InfoSchema().TableByName(ctx, table.DB.Name, table.Info.Name)
+		_, err := mgr.GetDomain().InfoSchema().TableByName(ctx, table.DB.Name)
 		if err == nil {
 			message += fmt.Sprintf("%s.%s ", table.DB.Name, table.Info.Name)
 			allUnique = false
